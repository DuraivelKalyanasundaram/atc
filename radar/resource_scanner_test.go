package radar_test

import (
	"errors"
	"time"

	"code.cloudfoundry.org/clock/fakeclock"
	"code.cloudfoundry.org/lager"
	"code.cloudfoundry.org/lager/lagertest"
	"github.com/concourse/atc"
	"github.com/concourse/atc/db"
	"github.com/concourse/atc/db/lock"
	"github.com/concourse/atc/db/lock/lockfakes"
	"github.com/concourse/atc/dbng"
	"github.com/concourse/atc/dbng/dbngfakes"
	"github.com/concourse/atc/worker"

	. "github.com/concourse/atc/radar"
	"github.com/concourse/atc/radar/radarfakes"
	"github.com/concourse/atc/resource"
	rfakes "github.com/concourse/atc/resource/resourcefakes"
	. "github.com/onsi/ginkgo"
	. "github.com/onsi/gomega"
)

var _ = Describe("ResourceScanner", func() {
	var (
		epoch time.Time

		fakeResourceFactory *rfakes.FakeResourceFactory
		fakeRadarDB         *radarfakes.FakeRadarDB
		fakeDBPipeline      *dbngfakes.FakePipeline
		fakeClock           *fakeclock.FakeClock
		interval            time.Duration

		fakeResourceType      *dbngfakes.FakeResourceType
		versionedResourceType atc.VersionedResourceType

		scanner Scanner

		resourceConfig atc.ResourceConfig
		fakeDBResource *dbngfakes.FakeResource

		fakeLock *lockfakes.FakeLock
		teamID   = 123
	)

	BeforeEach(func() {
		epoch = time.Unix(123, 456).UTC()
		fakeResourceFactory = new(rfakes.FakeResourceFactory)
		fakeRadarDB = new(radarfakes.FakeRadarDB)
		fakeDBPipeline = new(dbngfakes.FakePipeline)
		fakeDBResource = new(dbngfakes.FakeResource)
		fakeDBPipeline.IDReturns(42)
		fakeDBPipeline.NameReturns("some-pipeline")
		fakeDBPipeline.TeamIDReturns(teamID)
		fakeClock = fakeclock.NewFakeClock(epoch)
		interval = 1 * time.Minute

		scanner = NewResourceScanner(
			fakeClock,
			fakeResourceFactory,
			interval,
			fakeRadarDB,
			fakeDBPipeline,
			"https://www.example.com",
		)

		resourceConfig = atc.ResourceConfig{
			Name:   "some-resource",
			Type:   "git",
			Source: atc.Source{"uri": "http://example.com"},
			Tags:   atc.Tags{"some-tag"},
		}

		fakeRadarDB.ScopedNameStub = func(thing string) string {
			return "pipeline:" + thing
		}
		fakeRadarDB.ReloadReturns(true, nil)

		fakeResourceType = new(dbngfakes.FakeResourceType)
		fakeResourceType.IDReturns(1)
		fakeResourceType.NameReturns("some-custom-resource")
		fakeResourceType.TypeReturns("docker-image")
		fakeResourceType.SourceReturns(atc.Source{"custom": "source"})
		fakeResourceType.VersionReturns(atc.Version{"custom": "version"})
		fakeDBPipeline.ResourceTypesReturns([]dbng.ResourceType{fakeResourceType}, nil)

		versionedResourceType = atc.VersionedResourceType{
			ResourceType: atc.ResourceType{
				Name:   "some-custom-resource",
				Type:   "docker-image",
				Source: atc.Source{"custom": "source"},
			},
			Version: atc.Version{"custom": "version"},
		}

		fakeDBResource.IDReturns(39)
		fakeDBResource.NameReturns("some-resource")
		fakeDBResource.PipelineNameReturns("some-pipeline")
		fakeDBResource.PausedReturns(false)
		fakeDBResource.TypeReturns("git")
		fakeDBResource.SourceReturns(atc.Source{"uri": "http://example.com"})
		fakeDBResource.TagsReturns(atc.Tags{"some-tag"})

		fakeLock = &lockfakes.FakeLock{}

		fakeDBPipeline.ResourceReturns(fakeDBResource, true, nil)
	})

	Describe("Run", func() {
		var (
			fakeResource   *rfakes.FakeResource
			actualInterval time.Duration
			runErr         error
		)

		BeforeEach(func() {
			fakeResource = new(rfakes.FakeResource)
			fakeResourceFactory.NewCheckResourceReturns(fakeResource, nil)
		})

		JustBeforeEach(func() {
			actualInterval, runErr = scanner.Run(lagertest.NewTestLogger("test"), "some-resource")
		})

		Context("when the lock cannot be acquired", func() {
			BeforeEach(func() {
				fakeDBPipeline.AcquireResourceCheckingLockWithIntervalCheckReturns(nil, false, nil)
			})

			It("does not check", func() {
				Expect(fakeResource.CheckCallCount()).To(Equal(0))
			})

			It("returns the configured interval", func() {
				Expect(runErr).To(Equal(ErrFailedToAcquireLock))
				Expect(actualInterval).To(Equal(interval))
			})
		})

		Context("when the lock can be acquired", func() {
			BeforeEach(func() {
				fakeDBPipeline.AcquireResourceCheckingLockWithIntervalCheckReturns(fakeLock, true, nil)
			})

			It("checks immediately", func() {
				Expect(fakeResource.CheckCallCount()).To(Equal(1))
			})

			It("constructs the resource of the correct type", func() {
				_, _, user, resourceType, resourceSource, metadata, resourceSpec, customTypes, _ := fakeResourceFactory.NewCheckResourceArgsForCall(0)
				Expect(user).To(Equal(dbng.ForResource(39)))
				Expect(metadata).To(Equal(dbng.ContainerMetadata{
					Type: dbng.ContainerTypeCheck,
				}))
				Expect(customTypes).To(Equal(atc.VersionedResourceTypes{versionedResourceType}))
				Expect(resourceSpec).To(Equal(worker.ContainerSpec{
					ImageSpec: worker.ImageSpec{
						ResourceType: "git",
						Privileged:   true,
					},
					Tags:   atc.Tags{"some-tag"},
					TeamID: 123,
					Env: []string{
						"ATC_EXTERNAL_URL=https://www.example.com",
						"RESOURCE_PIPELINE_NAME=some-pipeline",
						"RESOURCE_NAME=some-resource",
					},
				}))
				Expect(resourceType).To(Equal("git"))
				Expect(resourceSource).To(Equal(atc.Source{"uri": "http://example.com"}))
			})

			Context("when the resource config has a specified check interval", func() {
				BeforeEach(func() {
					fakeDBResource.CheckEveryReturns("10ms")
					fakeDBPipeline.ResourceReturns(fakeDBResource, true, nil)
				})

				It("leases for the configured interval", func() {
					Expect(fakeDBPipeline.AcquireResourceCheckingLockWithIntervalCheckCallCount()).To(Equal(1))

<<<<<<< HEAD
					_, resource, resourceTypes, leaseInterval, immediate := fakeDBPipeline.AcquireResourceCheckingLockWithIntervalCheckArgsForCall(0)
					Expect(resource.Name()).To(Equal("some-resource"))
					Expect(resourceTypes).To(Equal(atc.VersionedResourceTypes{versionedResourceType}))
=======
					_, resource, leaseInterval, immediate := fakeDBPipeline.AcquireResourceCheckingLockWithIntervalCheckArgsForCall(0)
					Expect(resource.Name).To(Equal("some-resource"))
>>>>>>> ae41bfbc
					Expect(leaseInterval).To(Equal(10 * time.Millisecond))
					Expect(immediate).To(BeFalse())

					Eventually(fakeLock.ReleaseCallCount).Should(Equal(1))
				})

				It("returns configured interval", func() {
					Expect(actualInterval).To(Equal(10 * time.Millisecond))
				})

				Context("when the interval cannot be parsed", func() {
					BeforeEach(func() {
						fakeDBResource.CheckEveryReturns("bad-value")
						fakeDBPipeline.ResourceReturns(fakeDBResource, true, nil)
					})

					It("sets the check error", func() {
						Expect(fakeDBPipeline.SetResourceCheckErrorCallCount()).To(Equal(1))

						savedResource, resourceErr := fakeDBPipeline.SetResourceCheckErrorArgsForCall(0)
						Expect(savedResource.Name()).To(Equal("some-resource"))
						Expect(resourceErr).To(MatchError("time: invalid duration bad-value"))
					})

					It("returns an error", func() {
						Expect(runErr).To(HaveOccurred())
					})
				})
			})

			It("grabs a periodic resource checking lock before checking, breaks lock after done", func() {
				Expect(fakeDBPipeline.AcquireResourceCheckingLockWithIntervalCheckCallCount()).To(Equal(1))

<<<<<<< HEAD
				_, resource, resourceTypes, leaseInterval, immediate := fakeDBPipeline.AcquireResourceCheckingLockWithIntervalCheckArgsForCall(0)
				Expect(resource.Name()).To(Equal("some-resource"))
				Expect(resourceTypes).To(Equal(atc.VersionedResourceTypes{versionedResourceType}))
=======
				_, resource, leaseInterval, immediate := fakeDBPipeline.AcquireResourceCheckingLockWithIntervalCheckArgsForCall(0)
				Expect(resource.Name).To(Equal("some-resource"))
>>>>>>> ae41bfbc
				Expect(leaseInterval).To(Equal(interval))
				Expect(immediate).To(BeFalse())

				Eventually(fakeLock.ReleaseCallCount).Should(Equal(1))
			})

			Context("when there is no current version", func() {
				It("checks from nil", func() {
					_, version := fakeResource.CheckArgsForCall(0)
					Expect(version).To(BeNil())
				})
			})

			Context("when there is a current version", func() {
				BeforeEach(func() {
					fakeRadarDB.GetLatestVersionedResourceReturns(
						db.SavedVersionedResource{
							ID: 1,
							VersionedResource: db.VersionedResource{
								Version: db.Version{
									"version": "1",
								},
							},
						}, true, nil)
				})

				It("checks from it", func() {
					_, version := fakeResource.CheckArgsForCall(0)
					Expect(version).To(Equal(atc.Version{"version": "1"}))
				})
			})

			Context("when the check returns versions", func() {
				var checkedFrom chan atc.Version

				var nextVersions []atc.Version

				BeforeEach(func() {
					checkedFrom = make(chan atc.Version, 100)

					nextVersions = []atc.Version{
						{"version": "1"},
						{"version": "2"},
						{"version": "3"},
					}

					checkResults := map[int][]atc.Version{
						0: nextVersions,
					}

					check := 0
					fakeResource.CheckStub = func(source atc.Source, from atc.Version) ([]atc.Version, error) {
						defer GinkgoRecover()

						Expect(source).To(Equal(resourceConfig.Source))

						checkedFrom <- from
						result := checkResults[check]
						check++

						return result, nil
					}
				})

				It("saves them all, in order", func() {
					Eventually(fakeRadarDB.SaveResourceVersionsCallCount).Should(Equal(1))

					resourceConfig, versions := fakeRadarDB.SaveResourceVersionsArgsForCall(0)
					Expect(resourceConfig).To(Equal(atc.ResourceConfig{
						Name: "some-resource",
						Type: "git",
					}))

					Expect(versions).To(Equal([]atc.Version{
						{"version": "1"},
						{"version": "2"},
						{"version": "3"},
					}))
				})

				Context("when saving versions fails", func() {
					BeforeEach(func() {
						fakeRadarDB.SaveResourceVersionsReturns(errors.New("failed"))
					})

					It("does not return an error", func() {
						Expect(runErr).NotTo(HaveOccurred())
					})
				})
			})

			Context("when checking fails internally", func() {
				disaster := errors.New("nope")

				BeforeEach(func() {
					fakeResource.CheckReturns(nil, disaster)
				})

				It("exits with the failure", func() {
					Expect(runErr).To(HaveOccurred())
					Expect(runErr).To(Equal(disaster))
				})
			})

			Context("when checking fails with ErrResourceScriptFailed", func() {
				scriptFail := resource.ErrResourceScriptFailed{}

				BeforeEach(func() {
					fakeResource.CheckReturns(nil, scriptFail)
				})

				It("returns no error", func() {
					Expect(runErr).NotTo(HaveOccurred())
				})
			})

			Context("when the pipeline is paused", func() {
				BeforeEach(func() {
					fakeRadarDB.IsPausedReturns(true, nil)
				})

				It("does not check", func() {
					Expect(fakeResource.CheckCallCount()).To(BeZero())
				})

				It("returns the default interval", func() {
					Expect(actualInterval).To(Equal(interval))
				})

				It("does not return an error", func() {
					Expect(runErr).NotTo(HaveOccurred())
				})
			})

			Context("when the resource is paused", func() {
				var anotherFakeResource *dbngfakes.FakeResource
				BeforeEach(func() {
					anotherFakeResource = new(dbngfakes.FakeResource)
					anotherFakeResource.NameReturns("some-resource")
					anotherFakeResource.PausedReturns(true)
					fakeDBPipeline.ResourceReturns(anotherFakeResource, true, nil)
				})

				It("does not check", func() {
					Expect(fakeResource.CheckCallCount()).To(BeZero())
				})

				It("returns the default interval", func() {
					Expect(actualInterval).To(Equal(interval))
				})

				It("does not return an error", func() {
					Expect(runErr).NotTo(HaveOccurred())
				})
			})

			Context("when checking if the resource is paused fails", func() {
				disaster := errors.New("disaster")

				BeforeEach(func() {
					fakeRadarDB.IsPausedReturns(false, disaster)
				})

				It("returns an error", func() {
					Expect(runErr).To(HaveOccurred())
					Expect(runErr).To(Equal(disaster))
				})
			})

			Context("when checking if the resource is paused fails", func() {
				disaster := errors.New("disaster")

				BeforeEach(func() {
					fakeDBPipeline.ResourceReturns(nil, false, disaster)
				})

				It("returns an error", func() {
					Expect(runErr).To(HaveOccurred())
					Expect(runErr).To(Equal(disaster))
				})
			})

			Context("when the resource is not in the database", func() {
				BeforeEach(func() {
					fakeDBPipeline.ResourceReturns(nil, false, nil)
				})

				It("returns an error", func() {
					Expect(runErr).To(HaveOccurred())
					Expect(runErr.Error()).To(ContainSubstring("resource 'some-resource' not found"))
				})
			})
		})
	})

	Describe("Scan", func() {
		var (
			fakeResource *rfakes.FakeResource

			scanErr error
		)

		BeforeEach(func() {
			fakeResource = new(rfakes.FakeResource)
			fakeResourceFactory.NewCheckResourceReturns(fakeResource, nil)
		})

		JustBeforeEach(func() {
			scanErr = scanner.Scan(lagertest.NewTestLogger("test"), "some-resource")
		})

		Context("if the lock can be acquired", func() {
			BeforeEach(func() {
				fakeDBPipeline.AcquireResourceCheckingLockWithIntervalCheckReturns(fakeLock, true, nil)
			})

			It("succeeds", func() {
				Expect(scanErr).NotTo(HaveOccurred())
			})

			It("constructs the resource of the correct type", func() {
				_, _, user, resourceType, resourceSource, metadata, resourceSpec, _, _ := fakeResourceFactory.NewCheckResourceArgsForCall(0)
				Expect(user).To(Equal(dbng.ForResource(39)))
				Expect(metadata).To(Equal(dbng.ContainerMetadata{
					Type: dbng.ContainerTypeCheck,
				}))
				Expect(resourceSpec).To(Equal(worker.ContainerSpec{
					ImageSpec: worker.ImageSpec{
						ResourceType: "git",
						Privileged:   true,
					},
					Tags:   atc.Tags{"some-tag"},
					TeamID: 123,
					Env: []string{
						"ATC_EXTERNAL_URL=https://www.example.com",
						"RESOURCE_PIPELINE_NAME=some-pipeline",
						"RESOURCE_NAME=some-resource",
					},
				}))
				Expect(resourceType).To(Equal("git"))
				Expect(resourceSource).To(Equal(atc.Source{"uri": "http://example.com"}))
			})

			It("grabs an immediate resource checking lock before checking, breaks lock after done", func() {
				Expect(fakeDBPipeline.AcquireResourceCheckingLockWithIntervalCheckCallCount()).To(Equal(1))

<<<<<<< HEAD
				_, resource, resourceTypes, leaseInterval, immediate := fakeDBPipeline.AcquireResourceCheckingLockWithIntervalCheckArgsForCall(0)
				Expect(resource.Name()).To(Equal("some-resource"))
				Expect(resourceTypes).To(Equal(atc.VersionedResourceTypes{versionedResourceType}))
=======
				_, resource, leaseInterval, immediate := fakeDBPipeline.AcquireResourceCheckingLockWithIntervalCheckArgsForCall(0)
				Expect(resource.Name).To(Equal("some-resource"))
>>>>>>> ae41bfbc
				Expect(leaseInterval).To(Equal(interval))
				Expect(immediate).To(BeTrue())

				Expect(fakeLock.ReleaseCallCount()).To(Equal(1))
			})

			Context("when the resource config has a specified check interval", func() {
				BeforeEach(func() {
					fakeDBResource.CheckEveryReturns("10ms")
					fakeDBPipeline.ResourceReturns(fakeDBResource, true, nil)
				})

				It("leases for the configured interval", func() {
					Expect(fakeDBPipeline.AcquireResourceCheckingLockWithIntervalCheckCallCount()).To(Equal(1))

<<<<<<< HEAD
					_, resource, resourceTypes, leaseInterval, immediate := fakeDBPipeline.AcquireResourceCheckingLockWithIntervalCheckArgsForCall(0)
					Expect(resource.Name()).To(Equal("some-resource"))
					Expect(resourceTypes).To(Equal(atc.VersionedResourceTypes{versionedResourceType}))
=======
					_, resource, leaseInterval, immediate := fakeDBPipeline.AcquireResourceCheckingLockWithIntervalCheckArgsForCall(0)
					Expect(resource.Name).To(Equal("some-resource"))
>>>>>>> ae41bfbc
					Expect(leaseInterval).To(Equal(10 * time.Millisecond))
					Expect(immediate).To(BeTrue())

					Eventually(fakeLock.ReleaseCallCount).Should(Equal(1))
				})

				Context("when the interval cannot be parsed", func() {
					BeforeEach(func() {
						fakeDBResource.CheckEveryReturns("bad-value")
						fakeDBPipeline.ResourceReturns(fakeDBResource, true, nil)
					})

					It("sets the check error and returns the error", func() {
						Expect(scanErr).To(HaveOccurred())
						Expect(fakeDBPipeline.SetResourceCheckErrorCallCount()).To(Equal(1))

						savedResource, resourceErr := fakeDBPipeline.SetResourceCheckErrorArgsForCall(0)
						Expect(savedResource.Name()).To(Equal("some-resource"))
						Expect(resourceErr).To(MatchError("time: invalid duration bad-value"))
					})
				})
			})

			Context("when the lock is not immediately available", func() {
				BeforeEach(func() {
					results := make(chan bool, 4)
					results <- false
					results <- false
					results <- true
					results <- true
					close(results)

<<<<<<< HEAD
					fakeDBPipeline.AcquireResourceCheckingLockWithIntervalCheckStub = func(logger lager.Logger, resource dbng.Resource, resourceTypes atc.VersionedResourceTypes, interval time.Duration, immediate bool) (lock.Lock, bool, error) {
=======
					fakeDBPipeline.AcquireResourceCheckingLockWithIntervalCheckStub = func(logger lager.Logger, resource *dbng.Resource, interval time.Duration, immediate bool) (lock.Lock, bool, error) {
>>>>>>> ae41bfbc
						if <-results {
							return fakeLock, true, nil
						} else {
							// allow the sleep to continue
							go fakeClock.WaitForWatcherAndIncrement(time.Second)
							return nil, false, nil
						}
					}
				})

				It("retries every second until it is", func() {
					Expect(fakeDBPipeline.AcquireResourceCheckingLockWithIntervalCheckCallCount()).To(Equal(3))

<<<<<<< HEAD
					_, resource, resourceTypes, leaseInterval, immediate := fakeDBPipeline.AcquireResourceCheckingLockWithIntervalCheckArgsForCall(0)
					Expect(resource.Name()).To(Equal("some-resource"))
					Expect(resourceTypes).To(Equal(atc.VersionedResourceTypes{versionedResourceType}))
					Expect(leaseInterval).To(Equal(interval))
					Expect(immediate).To(BeTrue())

					_, resource, resourceTypes, leaseInterval, immediate = fakeDBPipeline.AcquireResourceCheckingLockWithIntervalCheckArgsForCall(1)
					Expect(resource.Name()).To(Equal("some-resource"))
					Expect(resourceTypes).To(Equal(atc.VersionedResourceTypes{versionedResourceType}))
					Expect(leaseInterval).To(Equal(interval))
					Expect(immediate).To(BeTrue())

					_, resource, resourceTypes, leaseInterval, immediate = fakeDBPipeline.AcquireResourceCheckingLockWithIntervalCheckArgsForCall(2)
					Expect(resource.Name()).To(Equal("some-resource"))
					Expect(resourceTypes).To(Equal(atc.VersionedResourceTypes{versionedResourceType}))
=======
					_, resource, leaseInterval, immediate := fakeDBPipeline.AcquireResourceCheckingLockWithIntervalCheckArgsForCall(0)
					Expect(resource.Name).To(Equal("some-resource"))
					Expect(leaseInterval).To(Equal(interval))
					Expect(immediate).To(BeTrue())

					_, resource, leaseInterval, immediate = fakeDBPipeline.AcquireResourceCheckingLockWithIntervalCheckArgsForCall(1)
					Expect(resource.Name).To(Equal("some-resource"))
					Expect(leaseInterval).To(Equal(interval))
					Expect(immediate).To(BeTrue())

					_, resource, leaseInterval, immediate = fakeDBPipeline.AcquireResourceCheckingLockWithIntervalCheckArgsForCall(2)
					Expect(resource.Name).To(Equal("some-resource"))
>>>>>>> ae41bfbc
					Expect(leaseInterval).To(Equal(interval))
					Expect(immediate).To(BeTrue())

					Expect(fakeLock.ReleaseCallCount()).To(Equal(1))
				})
			})

			It("clears the resource's check error", func() {
				Expect(fakeDBPipeline.SetResourceCheckErrorCallCount()).To(Equal(1))

				savedResourceArg, err := fakeDBPipeline.SetResourceCheckErrorArgsForCall(0)
				Expect(savedResourceArg.Name()).To(Equal("some-resource"))
				Expect(err).To(BeNil())
			})

			Context("when there is no current version", func() {
				BeforeEach(func() {
					fakeRadarDB.GetLatestVersionedResourceReturns(db.SavedVersionedResource{}, false, nil)
				})

				It("checks from nil", func() {
					_, version := fakeResource.CheckArgsForCall(0)
					Expect(version).To(BeNil())
				})
			})

			Context("when getting the current version fails", func() {
				disaster := errors.New("nope")

				BeforeEach(func() {
					fakeRadarDB.GetLatestVersionedResourceReturns(db.SavedVersionedResource{}, false, disaster)
				})

				It("returns the error", func() {
					Expect(scanErr).To(Equal(disaster))
				})

				It("does not check", func() {
					Expect(fakeResource.CheckCallCount()).To(Equal(0))
				})
			})

			Context("when there is a current version", func() {
				var latestVersion db.Version
				BeforeEach(func() {
					latestVersion = db.Version{"version": "1"}
					fakeRadarDB.GetLatestVersionedResourceReturns(
						db.SavedVersionedResource{
							ID: 1,
							VersionedResource: db.VersionedResource{
								Version: latestVersion,
							},
						}, true, nil)
				})

				It("checks from it", func() {
					_, version := fakeResource.CheckArgsForCall(0)
					Expect(version).To(Equal(atc.Version{"version": "1"}))
				})

				Context("when the check returns only the latest version", func() {
					BeforeEach(func() {
						fakeResource.CheckReturns([]atc.Version{atc.Version(latestVersion)}, nil)
					})

					It("does not save it", func() {
						Expect(fakeRadarDB.SaveResourceVersionsCallCount()).To(Equal(0))
					})
				})
			})

			Context("when the check returns versions", func() {
				var checkedFrom chan atc.Version

				var nextVersions []atc.Version

				BeforeEach(func() {
					checkedFrom = make(chan atc.Version, 100)

					nextVersions = []atc.Version{
						{"version": "1"},
						{"version": "2"},
						{"version": "3"},
					}

					checkResults := map[int][]atc.Version{
						0: nextVersions,
					}

					check := 0
					fakeResource.CheckStub = func(source atc.Source, from atc.Version) ([]atc.Version, error) {
						defer GinkgoRecover()

						Expect(source).To(Equal(resourceConfig.Source))

						checkedFrom <- from
						result := checkResults[check]
						check++

						return result, nil
					}
				})

				It("saves them all, in order", func() {
					Expect(fakeRadarDB.SaveResourceVersionsCallCount()).To(Equal(1))

					resourceConfig, versions := fakeRadarDB.SaveResourceVersionsArgsForCall(0)
					Expect(resourceConfig).To(Equal(atc.ResourceConfig{
						Name: "some-resource",
						Type: "git",
					}))

					Expect(versions).To(Equal([]atc.Version{
						{"version": "1"},
						{"version": "2"},
						{"version": "3"},
					}))

				})
			})

			Context("when checking fails internally", func() {
				disaster := errors.New("nope")

				BeforeEach(func() {
					fakeResource.CheckReturns(nil, disaster)
				})

				It("returns the error", func() {
					Expect(scanErr).To(Equal(disaster))
				})

				It("sets the resource's check error", func() {
					Expect(fakeDBPipeline.SetResourceCheckErrorCallCount()).To(Equal(1))

					savedResourceArg, err := fakeDBPipeline.SetResourceCheckErrorArgsForCall(0)
					Expect(savedResourceArg.Name()).To(Equal("some-resource"))
					Expect(err).To(Equal(disaster))
				})
			})

			Context("when checking fails with ErrResourceScriptFailed", func() {
				scriptFail := resource.ErrResourceScriptFailed{}

				BeforeEach(func() {
					fakeResource.CheckReturns(nil, scriptFail)
				})

				It("returns no error", func() {
					Expect(scanErr).NotTo(HaveOccurred())
				})

				It("sets the resource's check error", func() {
					Expect(fakeDBPipeline.SetResourceCheckErrorCallCount()).To(Equal(1))

					savedResourceArg, err := fakeDBPipeline.SetResourceCheckErrorArgsForCall(0)
					Expect(savedResourceArg.Name()).To(Equal("some-resource"))
					Expect(err).To(Equal(scriptFail))
				})
			})
		})
	})

	Describe("ScanFromVersion", func() {
		var (
			fakeResource *rfakes.FakeResource
			fromVersion  atc.Version

			scanErr error
		)

		BeforeEach(func() {
			fakeResource = new(rfakes.FakeResource)
			fakeResourceFactory.NewCheckResourceReturns(fakeResource, nil)
			fromVersion = nil
		})

		JustBeforeEach(func() {
			scanErr = scanner.ScanFromVersion(lagertest.NewTestLogger("test"), "some-resource", fromVersion)
		})

		Context("if the lock can be acquired", func() {
			BeforeEach(func() {
				fakeDBPipeline.AcquireResourceCheckingLockWithIntervalCheckReturns(fakeLock, true, nil)
			})

			Context("when fromVersion is nil", func() {
				It("checks from nil", func() {
					_, version := fakeResource.CheckArgsForCall(0)
					Expect(version).To(BeNil())
				})
			})

			Context("when fromVersion is specified", func() {
				BeforeEach(func() {
					fromVersion = atc.Version{
						"version": "1",
					}
				})

				It("checks from it", func() {
					_, version := fakeResource.CheckArgsForCall(0)
					Expect(version).To(Equal(atc.Version{"version": "1"}))
				})
			})

			Context("when checking fails with ErrResourceScriptFailed", func() {
				scriptFail := resource.ErrResourceScriptFailed{}

				BeforeEach(func() {
					fakeResource.CheckReturns(nil, scriptFail)
				})

				It("returns the error", func() {
					Expect(scanErr).To(Equal(scriptFail))
				})
			})

			Context("when the resource is not in the database", func() {
				BeforeEach(func() {
					fakeDBPipeline.ResourceReturns(nil, false, nil)
				})

				It("returns an error", func() {
					Expect(scanErr).To(HaveOccurred())
					Expect(scanErr.Error()).To(ContainSubstring("resource 'some-resource' not found"))
				})
			})
		})
	})
})<|MERGE_RESOLUTION|>--- conflicted
+++ resolved
@@ -181,14 +181,8 @@
 				It("leases for the configured interval", func() {
 					Expect(fakeDBPipeline.AcquireResourceCheckingLockWithIntervalCheckCallCount()).To(Equal(1))
 
-<<<<<<< HEAD
-					_, resource, resourceTypes, leaseInterval, immediate := fakeDBPipeline.AcquireResourceCheckingLockWithIntervalCheckArgsForCall(0)
+					_, resource, leaseInterval, immediate := fakeDBPipeline.AcquireResourceCheckingLockWithIntervalCheckArgsForCall(0)
 					Expect(resource.Name()).To(Equal("some-resource"))
-					Expect(resourceTypes).To(Equal(atc.VersionedResourceTypes{versionedResourceType}))
-=======
-					_, resource, leaseInterval, immediate := fakeDBPipeline.AcquireResourceCheckingLockWithIntervalCheckArgsForCall(0)
-					Expect(resource.Name).To(Equal("some-resource"))
->>>>>>> ae41bfbc
 					Expect(leaseInterval).To(Equal(10 * time.Millisecond))
 					Expect(immediate).To(BeFalse())
 
@@ -222,14 +216,8 @@
 			It("grabs a periodic resource checking lock before checking, breaks lock after done", func() {
 				Expect(fakeDBPipeline.AcquireResourceCheckingLockWithIntervalCheckCallCount()).To(Equal(1))
 
-<<<<<<< HEAD
-				_, resource, resourceTypes, leaseInterval, immediate := fakeDBPipeline.AcquireResourceCheckingLockWithIntervalCheckArgsForCall(0)
+				_, resource, leaseInterval, immediate := fakeDBPipeline.AcquireResourceCheckingLockWithIntervalCheckArgsForCall(0)
 				Expect(resource.Name()).To(Equal("some-resource"))
-				Expect(resourceTypes).To(Equal(atc.VersionedResourceTypes{versionedResourceType}))
-=======
-				_, resource, leaseInterval, immediate := fakeDBPipeline.AcquireResourceCheckingLockWithIntervalCheckArgsForCall(0)
-				Expect(resource.Name).To(Equal("some-resource"))
->>>>>>> ae41bfbc
 				Expect(leaseInterval).To(Equal(interval))
 				Expect(immediate).To(BeFalse())
 
@@ -476,14 +464,8 @@
 			It("grabs an immediate resource checking lock before checking, breaks lock after done", func() {
 				Expect(fakeDBPipeline.AcquireResourceCheckingLockWithIntervalCheckCallCount()).To(Equal(1))
 
-<<<<<<< HEAD
-				_, resource, resourceTypes, leaseInterval, immediate := fakeDBPipeline.AcquireResourceCheckingLockWithIntervalCheckArgsForCall(0)
+				_, resource, leaseInterval, immediate := fakeDBPipeline.AcquireResourceCheckingLockWithIntervalCheckArgsForCall(0)
 				Expect(resource.Name()).To(Equal("some-resource"))
-				Expect(resourceTypes).To(Equal(atc.VersionedResourceTypes{versionedResourceType}))
-=======
-				_, resource, leaseInterval, immediate := fakeDBPipeline.AcquireResourceCheckingLockWithIntervalCheckArgsForCall(0)
-				Expect(resource.Name).To(Equal("some-resource"))
->>>>>>> ae41bfbc
 				Expect(leaseInterval).To(Equal(interval))
 				Expect(immediate).To(BeTrue())
 
@@ -499,14 +481,8 @@
 				It("leases for the configured interval", func() {
 					Expect(fakeDBPipeline.AcquireResourceCheckingLockWithIntervalCheckCallCount()).To(Equal(1))
 
-<<<<<<< HEAD
-					_, resource, resourceTypes, leaseInterval, immediate := fakeDBPipeline.AcquireResourceCheckingLockWithIntervalCheckArgsForCall(0)
+					_, resource, leaseInterval, immediate := fakeDBPipeline.AcquireResourceCheckingLockWithIntervalCheckArgsForCall(0)
 					Expect(resource.Name()).To(Equal("some-resource"))
-					Expect(resourceTypes).To(Equal(atc.VersionedResourceTypes{versionedResourceType}))
-=======
-					_, resource, leaseInterval, immediate := fakeDBPipeline.AcquireResourceCheckingLockWithIntervalCheckArgsForCall(0)
-					Expect(resource.Name).To(Equal("some-resource"))
->>>>>>> ae41bfbc
 					Expect(leaseInterval).To(Equal(10 * time.Millisecond))
 					Expect(immediate).To(BeTrue())
 
@@ -539,11 +515,7 @@
 					results <- true
 					close(results)
 
-<<<<<<< HEAD
-					fakeDBPipeline.AcquireResourceCheckingLockWithIntervalCheckStub = func(logger lager.Logger, resource dbng.Resource, resourceTypes atc.VersionedResourceTypes, interval time.Duration, immediate bool) (lock.Lock, bool, error) {
-=======
-					fakeDBPipeline.AcquireResourceCheckingLockWithIntervalCheckStub = func(logger lager.Logger, resource *dbng.Resource, interval time.Duration, immediate bool) (lock.Lock, bool, error) {
->>>>>>> ae41bfbc
+					fakeDBPipeline.AcquireResourceCheckingLockWithIntervalCheckStub = func(logger lager.Logger, resource dbng.Resource, interval time.Duration, immediate bool) (lock.Lock, bool, error) {
 						if <-results {
 							return fakeLock, true, nil
 						} else {
@@ -557,36 +529,18 @@
 				It("retries every second until it is", func() {
 					Expect(fakeDBPipeline.AcquireResourceCheckingLockWithIntervalCheckCallCount()).To(Equal(3))
 
-<<<<<<< HEAD
-					_, resource, resourceTypes, leaseInterval, immediate := fakeDBPipeline.AcquireResourceCheckingLockWithIntervalCheckArgsForCall(0)
+					_, resource, leaseInterval, immediate := fakeDBPipeline.AcquireResourceCheckingLockWithIntervalCheckArgsForCall(0)
 					Expect(resource.Name()).To(Equal("some-resource"))
-					Expect(resourceTypes).To(Equal(atc.VersionedResourceTypes{versionedResourceType}))
 					Expect(leaseInterval).To(Equal(interval))
 					Expect(immediate).To(BeTrue())
 
-					_, resource, resourceTypes, leaseInterval, immediate = fakeDBPipeline.AcquireResourceCheckingLockWithIntervalCheckArgsForCall(1)
+					_, resource, leaseInterval, immediate = fakeDBPipeline.AcquireResourceCheckingLockWithIntervalCheckArgsForCall(1)
 					Expect(resource.Name()).To(Equal("some-resource"))
-					Expect(resourceTypes).To(Equal(atc.VersionedResourceTypes{versionedResourceType}))
 					Expect(leaseInterval).To(Equal(interval))
 					Expect(immediate).To(BeTrue())
 
-					_, resource, resourceTypes, leaseInterval, immediate = fakeDBPipeline.AcquireResourceCheckingLockWithIntervalCheckArgsForCall(2)
+					_, resource, leaseInterval, immediate = fakeDBPipeline.AcquireResourceCheckingLockWithIntervalCheckArgsForCall(2)
 					Expect(resource.Name()).To(Equal("some-resource"))
-					Expect(resourceTypes).To(Equal(atc.VersionedResourceTypes{versionedResourceType}))
-=======
-					_, resource, leaseInterval, immediate := fakeDBPipeline.AcquireResourceCheckingLockWithIntervalCheckArgsForCall(0)
-					Expect(resource.Name).To(Equal("some-resource"))
-					Expect(leaseInterval).To(Equal(interval))
-					Expect(immediate).To(BeTrue())
-
-					_, resource, leaseInterval, immediate = fakeDBPipeline.AcquireResourceCheckingLockWithIntervalCheckArgsForCall(1)
-					Expect(resource.Name).To(Equal("some-resource"))
-					Expect(leaseInterval).To(Equal(interval))
-					Expect(immediate).To(BeTrue())
-
-					_, resource, leaseInterval, immediate = fakeDBPipeline.AcquireResourceCheckingLockWithIntervalCheckArgsForCall(2)
-					Expect(resource.Name).To(Equal("some-resource"))
->>>>>>> ae41bfbc
 					Expect(leaseInterval).To(Equal(interval))
 					Expect(immediate).To(BeTrue())
 
